--- conflicted
+++ resolved
@@ -1,17 +1,3 @@
-/*
-	EECE 4811 - Operating Systems
-	HW0 - Question 2
-	Himadri Saha, Ashwin Srinivasan, Yaritza Sanchez
-
-	List of processes
-	- push (element to top of stack)
-	- pop (removes and returns top element of stack)
-*/
-
-<<<<<<< HEAD
-=======
-
->>>>>>> f0f76557
 package main
 
 import (
@@ -36,13 +22,13 @@
 		return
 	}
 	s.top++
-	s.arr[s.top] = value //end push function
+	s.arr[s.top] = value //end push function //end push function
 }
 
 // Pop function
 func (s *Stack) Pop() int {
 	if s.top < 0 {
-		fmt.Println("Error: Stack underflow") //run out of values to push  out
+		fmt.Println("Error: Stack underflow") //run out of values to push  out //run out of values to push  out
 		return -1 // sentinel value
 	}
 	val := s.arr[s.top]
